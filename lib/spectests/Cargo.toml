--- conflicted
+++ resolved
@@ -26,9 +26,5 @@
 default = ["fast-tests"]
 fast-tests = []
 clif = []
-<<<<<<< HEAD
-llvm = []
-dynasm = []
-=======
 llvm = ["wasmer-llvm-backend"]
->>>>>>> cade9a66
+dynasm = []